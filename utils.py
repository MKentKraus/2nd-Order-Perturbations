--- conflicted
+++ resolved
@@ -402,12 +402,8 @@
 
     metrics["train"]["loss"].append(train_metrics[0])
     metrics["train"]["acc"].append(train_metrics[1])
-<<<<<<< HEAD
 
     train_results = train(
-=======
-    _, _ = train(
->>>>>>> 99be4434
         network,
         device,
         train_loader,
@@ -477,7 +473,9 @@
         )
         data, target = data.to(device), target.to(device)
 
-        if batch_idx >= len(train_loader) - 2 and comp_angles:
+        if (
+            batch_idx == len(train_loader) - 2 or batch_idx == len(train_loader) - 3
+        ) and comp_angles:
             if i == 0:
                 _, bp_loss[i], loss = model.compare_BP(
                     data, target, onehots, loss_func, load_weights=True
