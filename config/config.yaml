--- conflicted
+++ resolved
@@ -16,17 +16,10 @@
 optimizer_type: "sgd" #sgd or adam
 distribution: "normal"
 loss_func: "cce" #CCE or MSE
-<<<<<<< HEAD
-learning_rate: "2**-10"
-num_perts: 1
-algorithm: "cfd" #ffd, cfd or bp
-sigma: "2**-25"
-=======
 learning_rate: "2**-18"
 num_perts: 1
 algorithm: "FFD" #ffd, cfd or bp
 sigma: "2**-20"
->>>>>>> 22d720f0
 meta_learning_rate: 0
 mu_scaling_factor: 0
 momentum: 0
