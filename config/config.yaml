#Setup 
nb_epochs: 100
bias: True
dataset: "CIFAR10"
batch_size: 128
seed: 42
device: "cuda:0"

#Testing settings
loud_test: True
loud_train: False
comp_angles: True
validation: True

#Model options
optimizer_type: "sgd" #sgd or adam
distribution: "normal"
loss_func: "cce" #CCE or MSE
<<<<<<< HEAD
learning_rate: "2**-18"
num_perts: 1
algorithm: "FFD" #ffd, cfd or bp
sigma: "2**-20"
=======
learning_rate: "2**-20"
num_perts: 16
algorithm: "CFD" #ffd, cfd or bp
sigma: "2**-5"
>>>>>>> 20493988
meta_learning_rate: 0
mu_scaling_factor: 0
momentum: 0
dampening: False
<<<<<<< HEAD
=======
nesterov: False
>>>>>>> 20493988


#Wandb
project: MetaWP
entity: brai-lab
<<<<<<< HEAD
name: test if flops recording works
mode: "offline"
=======
name: 
mode: "online"
>>>>>>> 20493988






<|MERGE_RESOLUTION|>--- conflicted
+++ resolved
@@ -16,37 +16,22 @@
 optimizer_type: "sgd" #sgd or adam
 distribution: "normal"
 loss_func: "cce" #CCE or MSE
-<<<<<<< HEAD
-learning_rate: "2**-18"
-num_perts: 1
-algorithm: "FFD" #ffd, cfd or bp
-sigma: "2**-20"
-=======
 learning_rate: "2**-20"
 num_perts: 16
 algorithm: "CFD" #ffd, cfd or bp
 sigma: "2**-5"
->>>>>>> 20493988
 meta_learning_rate: 0
 mu_scaling_factor: 0
 momentum: 0
 dampening: False
-<<<<<<< HEAD
-=======
 nesterov: False
->>>>>>> 20493988
 
 
 #Wandb
 project: MetaWP
 entity: brai-lab
-<<<<<<< HEAD
-name: test if flops recording works
+name: 
 mode: "offline"
-=======
-name: 
-mode: "online"
->>>>>>> 20493988
 
 
 
