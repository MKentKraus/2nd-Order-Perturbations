#Setup 
nb_epochs: 100
bias: True
dataset: "MNIST"
batch_size: 128
seed: 42
device: "cuda:0"

#Testing settings
loud_test: True
loud_train: False
comp_angles: False
validation: False

#Model options
optimizer_type: "sgd" #sgd or adam
distribution: "normal"
loss_func: "mse" #CCE or MSE
<<<<<<< HEAD
learning_rate: "2**-16" #1e-2 for CCE, 1e-6 for MSE
num_perts: 1
algorithm: "BP" #forw, cent or bp
sigma: "1e-3"
=======
learning_rate: "2**-21" #1e-2 for CCE, 1e-6 for MSE
num_perts: 500
algorithm: "Cent" #forw, cent or bp
sigma: "2**-19"
meta_learning_rate: "1e-13"
switch: 0
>>>>>>> 99be4434

#Wandb
project: MetaWP
entity: brai-lab
<<<<<<< HEAD
name: Loss test run
=======
name: Mu test
>>>>>>> 99be4434
mode: "offline"






<|MERGE_RESOLUTION|>--- conflicted
+++ resolved
@@ -9,35 +9,25 @@
 #Testing settings
 loud_test: True
 loud_train: False
-comp_angles: False
-validation: False
+comp_angles: True
+validation: True
 
 #Model options
 optimizer_type: "sgd" #sgd or adam
 distribution: "normal"
-loss_func: "mse" #CCE or MSE
-<<<<<<< HEAD
-learning_rate: "2**-16" #1e-2 for CCE, 1e-6 for MSE
+loss_func: "cce" #CCE or MSE
+learning_rate: "2**-25" 
 num_perts: 1
-algorithm: "BP" #forw, cent or bp
-sigma: "1e-3"
-=======
-learning_rate: "2**-21" #1e-2 for CCE, 1e-6 for MSE
-num_perts: 500
-algorithm: "Cent" #forw, cent or bp
-sigma: "2**-19"
-meta_learning_rate: "1e-13"
-switch: 0
->>>>>>> 99be4434
+algorithm: "ffd" #ffd, cfd or bp
+sigma: "2**-16"
+meta_learning_rate: "1e-10"
+switch: 1
+mu_scaling_factor: 0.1
 
 #Wandb
 project: MetaWP
 entity: brai-lab
-<<<<<<< HEAD
-name: Loss test run
-=======
 name: Mu test
->>>>>>> 99be4434
 mode: "offline"
 
 
