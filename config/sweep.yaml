--- conflicted
+++ resolved
@@ -1,44 +1,12 @@
 program: /home/markra/2nd-Order-Perturbations/run.py
 project: MetaWP
 entity: brai-lab
-<<<<<<< HEAD
 name:  5-layer default WP sweep over learning rates (hidden layers of 500)
-=======
-name:  WP CIFAR10 parameter sweep, 2 perturbations, 1 layer network, CCE loss
->>>>>>> 22d720f0
 method: grid
 metric:
   goal: maximize
   name: validation/acc
 parameters:
-<<<<<<< HEAD
-
-parameters:
-    learning_rate:
-        values: [ "2**-10", "2**-11",   "2**-12", "2**-13", "2**-14",  "2**-15", "2**-16", "2**-17","2**-18","2**-19","2**-20", "2**-21","2**-22","2**-23", "2**-24", "2**-25" ]
-    meta_learning_rate:
-        values: 0
-    algorithm:
-        values: ["CFD", "FFD"]
-    num_perts:
-        values: [1, 4]
-    sigma:
-        values: ["2**-7", "2**-8",    "2**-9",   "2**-10", "2**-11",    "2**-12", "2**-13", "2**-14",    "2**-15", "2**-16", "2**-17","2**-18","2**-19","2**-20", "2**-21","2**-22","2**-23", "2**-24", "2**-25" ]
-    seed: 
-        values: [42]
-    mu_scaling_factor:
-        values: [0]
-    nb_epochs:
-        value: 100
-    dataset:
-        value: "CIFAR10"
-    validation: 
-        value: True
-    momentum: 
-        value: 0
-    dampening:
-        value: False
-=======
   algorithm:
     values: ["FFD", "CFD"]
   dampening:
@@ -99,7 +67,6 @@
     value: true
 
 
->>>>>>> 22d720f0
 command:
   - ${env}
   - python
