--- conflicted
+++ resolved
@@ -1,76 +1,12 @@
 program: /home/markra/2nd-Order-Perturbations/run.py
 project: MetaWP
 entity: brai-lab
-<<<<<<< HEAD
-name:  5-layer default WP sweep over learning rates (hidden layers of 500)
-=======
 name:  3-layer validation sweep, 2,4,16 perts, with momentum, CIFAR10 
->>>>>>> 20493988
 method: grid
 metric:
   goal: maximize
   name: validation/acc
 parameters:
-<<<<<<< HEAD
-  algorithm:
-    values: ["FFD", "CFD"]
-  dampening:
-    value: false
-  dataset:
-    value: CIFAR10
-  learning_rate:
-    values:
-      - 2**-13
-      - 2**-14
-      - 2**-15
-      - 2**-16
-      - 2**-17
-      - 2**-18
-      - 2**-19
-      - 2**-20
-      - 2**-21
-      - 2**-22
-      - 2**-23
-      - 2**-24
-      - 2**-25
-  momentum:
-    value: 0
-  momentum_switch:
-    value: true
-  mu_scaling_factor:
-    value: 0
-  nb_epochs:
-    value: 100
-  num_perts:
-    values: [2]
-  seed:
-    value: 42
-  sigma:
-    values:
-      - 2**-5
-      - 2**-6
-      - 2**-7
-      - 2**-8
-      - 2**-9
-      - 2**-10
-      - 2**-11
-      - 2**-12
-      - 2**-13
-      - 2**-14
-      - 2**-15
-      - 2**-16
-      - 2**-17
-      - 2**-18
-      - 2**-19
-      - 2**-20
-      - 2**-21
-      - 2**-22
-      - 2**-23
-      - 2**-24
-      - 2**-25
-  validation:
-    value: true
-=======
     learning_rate:
         values:
         - 2**-15
@@ -127,7 +63,6 @@
         value: False 
     nesterov: 
         values: [False, True]
->>>>>>> 20493988
 
 
 command:
