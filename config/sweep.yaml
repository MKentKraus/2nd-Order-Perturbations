--- conflicted
+++ resolved
@@ -1,43 +1,29 @@
 program: /home/markra/2nd-Order-Perturbations/run.py
 project: MetaWP
 entity: brai-lab
-<<<<<<< HEAD
-name: BP (sum loss) Test, MNIST
-method: grid
-metric:
-  goal: minimize
-  name: test/loss
-parameters:
-  learning_rate:
-      values: ["2**-14"]
-=======
-name: 15.11 MNIST mean learning test
+name: 18.11 CIFAR10 mean learning test
 method: grid
 metric:
   goal: minimize
   name: validation/loss
 parameters:
-  learning_rate:
-      values: ["2**-21"]
->>>>>>> 99be4434
-  algorithm:
-      values: ["BP"]
-  num_perts:
-<<<<<<< HEAD
-      values: [0]
-  sigma:
-      values: [0]
-  seed:
-    values: [42, 45, 68, 89, 93]
-=======
-      values: [1]
-  sigma:
-      values: ["2**-19"]
-  meta_learning_rate:
-      values: ["0**1", "10**-8", "10**-9", "10**-10", "10**-11"]
-  switch: 
-      values: [0,1]
->>>>>>> 99be4434
+    learning_rate:
+        values: ["2**-25"]
+    algorithm:
+        values: ["Cent"]
+    num_perts:
+        values: [1,32]
+    sigma:
+        values: ["2**-16"]
+    meta_learning_rate:
+        values: ["0", "10**-9", "10**-10", "10**-11"]
+    switch: 
+        values: [0,1]
+    seed: 
+        values: [42]
+    mu_scaling_factor:
+        values: [0.1]
+    
 command:
   - ${env}
   - python
