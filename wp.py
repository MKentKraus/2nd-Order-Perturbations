--- conflicted
+++ resolved
@@ -65,7 +65,6 @@
 
         else:
             raise ValueError("Other weight perturbation types not yet implemented.")
-<<<<<<< HEAD
 
         square_norm = torch.sum(w_noise**2, dim=(1, 2))
 
@@ -91,44 +90,11 @@
                     output[:halfway] += b_noise
                     output[halfway:] -= b_noise
                 else:
-=======
-
-        square_norm = torch.sum(w_noise**2, dim=(1, 2))
-
-        # Perturb biases
-        if bias is not None:
-            b_noise_shape = (
-                [batch_size] + list(bias.shape)
-                if sample_wise
-                else [num_perts] + list(bias.shape)
-            )
-            b_noise = WPLinearFunc.sample_noise(
-                dist_sampler, b_noise_shape, bias_sigma, bias_mu, mu_scaling_factor
-            )
-
-            if "ffd" in pert_type.lower():
-                if sample_wise:
-                    output[batch_size:] += b_noise
-                else:
-                    output[batch_size:] += torch.tile(b_noise, (batch_size, 1))
-
-            elif "cfd" in pert_type.lower():
-                if sample_wise:
-                    output[:halfway] += b_noise
-                    output[halfway:] -= b_noise
-                else:
->>>>>>> 20493988
                     output[:halfway] += torch.tile(b_noise, (batch_size, 1))
                     output[halfway:] -= torch.tile(b_noise, (batch_size, 1))
             else:
                 raise ValueError("Other bias perturbation types not yet implemented.")
             square_norm += torch.sum(b_noise**2, dim=1)
-<<<<<<< HEAD
-=======
-
-        else:
-            b_noise = None
->>>>>>> 20493988
 
         else:
             b_noise = None
@@ -295,20 +261,14 @@
 
         torch.manual_seed(self.seed)
 
-<<<<<<< HEAD
         # Set gradients for weights
 
-=======
->>>>>>> 20493988
         w_noise_shape = (
             [self.batch_size] + list(self.weight.shape)
             if self.sample_wise
             else [self.num_perts] + list(self.weight.shape)
         )
-<<<<<<< HEAD
-=======
-
->>>>>>> 20493988
+
         if self.sample_wise:
             scaled_weight_diff = (
                 scaling_factor[:, :, None, None]
@@ -330,18 +290,13 @@
                     self.weight_mu,
                     self.mu_scaling_factor,
                 )[None, :, :, :]
-<<<<<<< HEAD
             )
         # scaled weight diff has shape batch, num pert, output shape, input shape
-        self.weight.grad = torch.sum(torch.mean(scaled_weight_diff, axis=1), dim=0)
-=======
-            )  # dimensions - batch_size, perturbations, output, input
 
         self.weight.grad = torch.sum(
             (self.mask).unsqueeze(1) * torch.mean(scaled_weight_diff, axis=1),
             dim=0,
         )
->>>>>>> 20493988
 
         # Set gradients for biases
         if self.bias is not None:
