"""Training task and network selection, main loop"""

import os
import random
import numpy as np
from tqdm import tqdm
import torch
import utils
import wandb
import hydra
from wp import WPLinear
from net import PerturbNet, BPNet
from omegaconf import OmegaConf, DictConfig


@hydra.main(version_base="1.3", config_path="config/", config_name="config")
def run(config) -> None:
    cfg = OmegaConf.to_container(config, resolve=True, throw_on_missing=True)

    wandb.init(
        config=cfg,
        entity=config.entity,
        project=config.project,
        name=config.name,
        mode=config.mode,
    )
    print(cfg)

    if isinstance(config.learning_rate, float):
        lr = config.learning_rate
    else:
        lr = eval(config.learning_rate)

    if isinstance(config.sigma, float):
        sigma = config.sigma
    else:
        sigma = eval(config.sigma)

    # Initializing random seeding
    torch.manual_seed(config.seed)
    np.random.seed(config.seed)
    random.seed(config.seed)

    device = torch.device(config.device)

    # Load dataset
    train_loader, test_loader, in_shape, out_shape = utils.construct_dataloaders(
        config.dataset, config.batch_size, device, validation=config.validation
    )
    in_shape = np.prod(in_shape)  # for linear networks

    # Define network
    network = None
    if config.algorithm.lower() == "forw" or config.algorithm.lower() == "cent":
        dist_sampler = utils.make_dist_sampler(sigma, config.distribution, device)

        model = torch.nn.Sequential(
            torch.nn.Flatten(),
            WPLinear(
                in_shape,
                out_shape,
                bias=config.bias,
                pert_type=config.algorithm,
                dist_sampler=dist_sampler,
                sigma=eval(config.sigma),
                switch=config.switch,
                sample_wise=False,
                num_perts=config.num_perts,
            ),
        ).to(device)

        model_bp = torch.nn.Sequential(
            torch.nn.Flatten(),
            torch.nn.Linear(in_shape, out_shape, bias=config.bias),
        ).to(device)

        regular_weights = []
        meta_weights = []
        for name, param in model.named_parameters():
            if name.endswith("mu") or name.endswith("sigma"):
                meta_weights.append(param)
            else:
                regular_weights.append(param)

        network = PerturbNet(model, config.num_perts, config.algorithm, model_bp)

    elif config.algorithm.lower() == "bp":
        config.comp_angles = (
            False  # BP networks do not need to compare angles with BP updates
        )

        model = torch.nn.Sequential(
            torch.nn.Flatten(),
            torch.nn.Linear(in_shape, out_shape),
        ).to(device)

        network = BPNet(model)
    # Initialize metric storage
    metrics = utils.init_metric(config.comp_angles)

    # Define optimizers
    fwd_optimizer = None

    if config.optimizer_type.lower() == "adam":
        fwd_optimizer = torch.optim.Adam(network.parameters(), lr=lr)
    elif config.optimizer_type.lower() == "sgd":
<<<<<<< HEAD
        fwd_optimizer = torch.optim.SGD(network.parameters(), lr=lr)
=======
        fwd_optimizer = torch.optim.SGD(
            [
                {
                    "params": regular_weights,
                    "lr": eval(config.learning_rate),
                },
                {
                    "params": meta_weights,
                    "lr": eval(config.meta_learning_rate),
                },
            ]
        )
    # Define optimizers
>>>>>>> 99be4434

    # Choose Loss function
    if config.loss_func.lower() == "cce":
        loss_obj = torch.nn.CrossEntropyLoss(reduction="none")
        loss_func = lambda input, target, onehot: loss_obj(input, target)
    elif config.loss_func.lower() == "mse":
        loss_obj = torch.nn.MSELoss(reduction="none")
        loss_func = (
            lambda input, target, onehot: loss_obj(input, onehot).mean(axis=1).float()
        )
    with tqdm(range(config.nb_epochs)) as t:
        for e in t:

            metrics = utils.next_epoch(
                network,
                metrics,
                device,
                fwd_optimizer,
                test_loader,
                train_loader,
                loss_func,
                e,
                loud_test=config.loud_test,
                loud_train=config.loud_train,
                comp_angles=config.comp_angles,
                validation=config.validation,
                wandb=wandb,
                num_classes=out_shape,
            )

            if np.isnan(metrics["test"]["loss"][-1]) or np.isnan(
                metrics["train"]["loss"][-1]
            ):
                print("NaN detected, aborting training")
                break
    if config.comp_angles:
        wandb.log(
            {
                "angle/mean angle": np.mean(metrics["angle"]),
                "angle/std angle": np.std(metrics["angle"]),
            }
        )
    wandb.log({"Runtime": round(t.format_dict["elapsed"], 1)})
    wandb.finish()


if __name__ == "__main__":
    run()<|MERGE_RESOLUTION|>--- conflicted
+++ resolved
@@ -26,15 +26,22 @@
     )
     print(cfg)
 
-    if isinstance(config.learning_rate, float):
+    if isinstance(config.learning_rate, float) or isinstance(config.learning_rate, int):
         lr = config.learning_rate
     else:
         lr = eval(config.learning_rate)
 
-    if isinstance(config.sigma, float):
+    if isinstance(config.sigma, float) or isinstance(config.sigma, int):
         sigma = config.sigma
     else:
         sigma = eval(config.sigma)
+
+    if isinstance(config.meta_learning_rate, float) or isinstance(
+        config.meta_learning_rate, int
+    ):
+        meta_lr = config.meta_learning_rate
+    else:
+        meta_lr = eval(config.meta_learning_rate)
 
     # Initializing random seeding
     torch.manual_seed(config.seed)
@@ -51,7 +58,7 @@
 
     # Define network
     network = None
-    if config.algorithm.lower() == "forw" or config.algorithm.lower() == "cent":
+    if config.algorithm.lower() == "ffd" or config.algorithm.lower() == "cfd":
         dist_sampler = utils.make_dist_sampler(sigma, config.distribution, device)
 
         model = torch.nn.Sequential(
@@ -62,8 +69,9 @@
                 bias=config.bias,
                 pert_type=config.algorithm,
                 dist_sampler=dist_sampler,
-                sigma=eval(config.sigma),
+                sigma=sigma,
                 switch=config.switch,
+                mu_scaling_factor=config.mu_scaling_factor,
                 sample_wise=False,
                 num_perts=config.num_perts,
             ),
@@ -74,15 +82,14 @@
             torch.nn.Linear(in_shape, out_shape, bias=config.bias),
         ).to(device)
 
+        network = PerturbNet(model, config.num_perts, config.algorithm, model_bp)
         regular_weights = []
         meta_weights = []
-        for name, param in model.named_parameters():
+        for name, param in network.named_parameters():
             if name.endswith("mu") or name.endswith("sigma"):
                 meta_weights.append(param)
             else:
                 regular_weights.append(param)
-
-        network = PerturbNet(model, config.num_perts, config.algorithm, model_bp)
 
     elif config.algorithm.lower() == "bp":
         config.comp_angles = (
@@ -104,23 +111,19 @@
     if config.optimizer_type.lower() == "adam":
         fwd_optimizer = torch.optim.Adam(network.parameters(), lr=lr)
     elif config.optimizer_type.lower() == "sgd":
-<<<<<<< HEAD
-        fwd_optimizer = torch.optim.SGD(network.parameters(), lr=lr)
-=======
         fwd_optimizer = torch.optim.SGD(
             [
                 {
                     "params": regular_weights,
-                    "lr": eval(config.learning_rate),
+                    "lr": lr,
                 },
                 {
                     "params": meta_weights,
-                    "lr": eval(config.meta_learning_rate),
+                    "lr": meta_lr,
                 },
             ]
         )
     # Define optimizers
->>>>>>> 99be4434
 
     # Choose Loss function
     if config.loss_func.lower() == "cce":
