"""Training task and network selection, main loop"""

import os
import random
import numpy as np
from tqdm import tqdm
import torch
import utils
import wandb
import hydra
import flops
from wp import WPLinear
from net import PerturbNet, BPNet
from omegaconf import OmegaConf, DictConfig


@hydra.main(version_base="1.3", config_path="config/", config_name="config")
def run(config) -> None:
    cfg = OmegaConf.to_container(config, resolve=True, throw_on_missing=True)

    wandb.init(
        config=cfg,
        entity=config.entity,
        project=config.project,
        name=config.name,
        mode=config.mode,
    )
    print(cfg)
    torch.set_printoptions(precision=10)

    if isinstance(config.learning_rate, float) or isinstance(config.learning_rate, int):
        lr = config.learning_rate
    else:
        lr = eval(config.learning_rate)

    if isinstance(config.meta_learning_rate, float) or isinstance(
        config.meta_learning_rate, int
    ):
        meta_learning_rate = config.meta_learning_rate
    else:
        meta_learning_rate = eval(config.meta_learning_rate)

    if isinstance(config.sigma, float) or isinstance(config.sigma, int):
        sigma = config.sigma
    else:
        sigma = eval(config.sigma)

    if isinstance(config.mu_scaling_factor, float) or isinstance(
        config.mu_scaling_factor, int
    ):
        mu_scaling_factor = config.mu_scaling_factor
    else:
        mu_scaling_factor = eval(config.mu_scaling_factor)
    # Initializing random seeding
    torch.manual_seed(config.seed)
    np.random.seed(config.seed)
    random.seed(config.seed)

    device = torch.device(config.device)

    # Load dataset
    train_loader, test_loader, in_shape, out_shape = utils.construct_dataloaders(
        config.dataset, config.batch_size, device, validation=config.validation
    )
    in_shape = np.prod(in_shape)  # for linear networks

    # Define network
    network = None
    if "ffd" in config.algorithm.lower() or "cfd" in config.algorithm.lower():
        dist_sampler = utils.make_dist_sampler(config.distribution, device)

        model = torch.nn.Sequential(
            torch.nn.Flatten(),
            WPLinear(
                in_shape,
<<<<<<< HEAD
=======
                500,
                bias=config.bias,
                pert_type=config.algorithm,
                dist_sampler=dist_sampler,
                sigma=sigma,
                mu_scaling_factor=mu_scaling_factor,
                sample_wise=False,
                num_perts=config.num_perts,
                meta_lr=config.momentum,
                device=config.device,
            ),
            torch.nn.ReLU(),
            WPLinear(
                500,
                500,
                bias=config.bias,
                pert_type=config.algorithm,
                dist_sampler=dist_sampler,
                sigma=sigma,
                mu_scaling_factor=mu_scaling_factor,
                sample_wise=False,
                num_perts=config.num_perts,
                meta_lr=config.momentum,
                device=config.device,
            ),
            torch.nn.ReLU(),
            WPLinear(
                500,
>>>>>>> 20493988
                out_shape,
                bias=config.bias,
                pert_type=config.algorithm,
                dist_sampler=dist_sampler,
                sigma=sigma,
                mu_scaling_factor=mu_scaling_factor,
                sample_wise=False,
                num_perts=config.num_perts,
<<<<<<< HEAD
                meta_lr=config.meta_learning_rate,
            ),
        ).to(device)

        model_bp = torch.nn.Sequential(
            torch.nn.Flatten(),
            torch.nn.Linear(in_shape, out_shape),
        ).to(device)
=======
                meta_lr=config.momentum,
                device=config.device,
            ),
        ).to(device)

        model_bp = (
            torch.nn.Sequential(
                torch.nn.Flatten(),
                torch.nn.Linear(in_shape, out_shape),
            ).to(device)
            if config.comp_angles
            else None
        )
>>>>>>> 20493988

        network = PerturbNet(
            network=model,
            num_perts=config.num_perts,
            pert_type=config.algorithm,
            BP_network=model_bp,
        )
        regular_weights = []
        meta_weights = []

        # If comp angles, optimizer should update both BP and WP model, so we need to iterate through network.named_params

        param_list = (
            network.named_parameters()
            if config.comp_angles
            else model.named_parameters()
        )

        for name, param in param_list:
            if name.endswith("mu") or name.endswith("sigma"):
                meta_weights.append(param)
            else:
                regular_weights.append(param)

    elif config.algorithm.lower() == "bp":
        config.comp_angles = (
            False  # BP networks do not need to compare angles with BP updates
        )

        model = torch.nn.Sequential(
            torch.nn.Flatten(),
            torch.nn.Linear(in_shape, out_shape),
        ).to(device)

        network = BPNet(model)
    # Initialize metric storage
    metrics = utils.init_metric(config.comp_angles)

    # Define optimizers
    fwd_optimizer = None
    meta_optimizer = True if "meta" in config.algorithm.lower() else None

    if config.optimizer_type.lower() == "adam":
        fwd_optimizer = torch.optim.Adam(model.parameters(), lr=lr)
    elif config.optimizer_type.lower() == "sgd":

        # What should be updated
        # If BP, just model.params()
        # If WP and not meta and not Angles, network.params()
        # IF WP and meta but not angle, model.regular_weights and meta_weights
        # If WP and meta and angles, network. regular params and meta_weights

        if config.algorithm.lower() == "bp":
            fwd_optimizer = torch.optim.SGD(
                model.parameters(),
                lr,
                momentum=config.momentum,
                dampening=config.momentum if config.dampening else 0,
                nesterov=config.nesterov,
            )
        else:
            fwd_optimizer = torch.optim.SGD(
                regular_weights,
                lr,
                momentum=config.momentum,
                dampening=config.momentum if config.dampening else 0,
            )

    # Choose Loss function
    if config.loss_func.lower() == "cce":
        loss_obj = torch.nn.CrossEntropyLoss(reduction="none")
        loss_func = lambda input, target, onehot: loss_obj(input, target)
    elif config.loss_func.lower() == "mse":
        loss_obj = torch.nn.MSELoss(reduction="none")
        loss_func = (
            lambda input, target, onehot: loss_obj(input, onehot).mean(axis=1).float()
        )

    # measuring speed of one pass
    # flops.FLOP_step_track(config.dataset, network, device, out_shape, loss_func)

    # main training loop
    with tqdm(range(config.nb_epochs)) as t:
        for e in t:
            metrics = utils.next_epoch(
                network,
                metrics,
                device,
                fwd_optimizer,
                meta_optimizer,
                test_loader,
                train_loader,
                loss_func,
                e,
                loud_test=config.loud_test,
                loud_train=config.loud_train,
                comp_angles=config.comp_angles,
                validation=config.validation,
                num_classes=out_shape,
            )

            if np.isnan(metrics["test"]["loss"][-1]) or np.isnan(
                metrics["train"]["loss"][-1]
            ):
                print("NaN detected, aborting training")
                break
<<<<<<< HEAD
=======

>>>>>>> 20493988
            if (e == 15 and metrics["test"]["acc"][-1] < 20) or metrics["test"]["loss"][
                -1
            ] > 4:
                print(
                    "Network is not learning fast enough, or has too high of a loss, aborting training"
                )
                break
    if config.comp_angles:
        wandb.log(
            {
                "angle/mean angle": np.mean(metrics["angle"]),
                "angle/std angle": np.std(metrics["angle"]),
            }
        )
    wandb.log({"Runtime": round(t.format_dict["elapsed"], 1)})
    wandb.finish()


if __name__ == "__main__":
    run()<|MERGE_RESOLUTION|>--- conflicted
+++ resolved
@@ -73,8 +73,6 @@
             torch.nn.Flatten(),
             WPLinear(
                 in_shape,
-<<<<<<< HEAD
-=======
                 500,
                 bias=config.bias,
                 pert_type=config.algorithm,
@@ -103,7 +101,6 @@
             torch.nn.ReLU(),
             WPLinear(
                 500,
->>>>>>> 20493988
                 out_shape,
                 bias=config.bias,
                 pert_type=config.algorithm,
@@ -112,16 +109,6 @@
                 mu_scaling_factor=mu_scaling_factor,
                 sample_wise=False,
                 num_perts=config.num_perts,
-<<<<<<< HEAD
-                meta_lr=config.meta_learning_rate,
-            ),
-        ).to(device)
-
-        model_bp = torch.nn.Sequential(
-            torch.nn.Flatten(),
-            torch.nn.Linear(in_shape, out_shape),
-        ).to(device)
-=======
                 meta_lr=config.momentum,
                 device=config.device,
             ),
@@ -135,7 +122,6 @@
             if config.comp_angles
             else None
         )
->>>>>>> 20493988
 
         network = PerturbNet(
             network=model,
@@ -242,13 +228,12 @@
             ):
                 print("NaN detected, aborting training")
                 break
-<<<<<<< HEAD
-=======
-
->>>>>>> 20493988
-            if (e == 15 and metrics["test"]["acc"][-1] < 20) or metrics["test"]["loss"][
-                -1
-            ] > 4:
+
+            if (
+                config.validation
+                and (e == 15 and metrics["test"]["acc"][-1] < 20)
+                or metrics["test"]["loss"][-1] > 4
+            ):  # early stopping, but only when not testing.
                 print(
                     "Network is not learning fast enough, or has too high of a loss, aborting training"
                 )
